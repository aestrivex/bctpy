from __future__ import division
import numpy as np
from .core import kcore_bd, kcore_bu
from .distance import reachdist


def betweenness_bin(G):
    '''
    Node betweenness centrality is the fraction of all shortest paths in
    the network that contain a given node. Nodes with high values of
    betweenness centrality participate in a large number of shortest paths.

    Parameters
    ----------
    A : NxN np.ndarray
        binary directed/undirected connection matrix

    BC : Nx1 np.ndarray
        node betweenness centrality vector

    Notes
    -----
    Betweenness centrality may be normalised to the range [0,1] as
    BC/[(N-1)(N-2)], where N is the number of nodes in the network.
    '''
    G = np.array(G, dtype=float)  # force G to have float type so it can be
    # compared to float np.inf

    n = len(G)  # number of nodes
    I = np.eye(n)  # identity matrix
    d = 1  # path length
    NPd = G.copy()  # number of paths of length |d|
    NSPd = G.copy()  # number of shortest paths of length |d|
    NSP = G.copy()  # number of shortest paths of any length
    L = G.copy()  # length of shortest paths

    NSP[np.where(I)] = 1
    L[np.where(I)] = 1

    # calculate NSP and L
    while np.any(NSPd):
        d += 1
        NPd = np.dot(NPd, G)
        NSPd = NPd * (L == 0)
        NSP += NSPd
        L = L + d * (NSPd != 0)

    L[L == 0] = np.inf  # L for disconnected vertices is inf
    L[np.where(I)] = 0
    NSP[NSP == 0] = 1  # NSP for disconnected vertices is 1

    DP = np.zeros((n, n))  # vertex on vertex dependency
    diam = d - 1

    # calculate DP
    for d in xrange(diam, 1, -1):
        DPd1 = np.dot(((L == d) * (1 + DP) / NSP), G.T) * \
            ((L == (d - 1)) * NSP)
        DP += DPd1

    return np.sum(DP, axis=0)


def betweenness_wei(G):
    '''
    Node betweenness centrality is the fraction of all shortest paths in
    the network that contain a given node. Nodes with high values of
    betweenness centrality participate in a large number of shortest paths.

    Parameters
    ----------
    L : NxN np.ndarray
        directed/undirected weighted connection matrix

    Returns
    -------
    BC : Nx1 np.ndarray
        node betweenness centrality vector

    Notes
    -----
       The input matrix must be a connection-length matrix, typically
        obtained via a mapping from weight to length. For instance, in a
        weighted correlation network higher correlations are more naturally
        interpreted as shorter distances and the input matrix should
        consequently be some inverse of the connectivity matrix.
       Betweenness centrality may be normalised to the range [0,1] as
        BC/[(N-1)(N-2)], where N is the number of nodes in the network.
    '''
    n = len(G)
    BC = np.zeros((n,))  # vertex betweenness

    for u in xrange(n):
        D = np.tile(np.inf, (n,))
        D[u] = 0  # distance from u
        NP = np.zeros((n,))
        NP[u] = 1  # number of paths from u
        S = np.ones((n,), dtype=bool)  # distance permanence
        P = np.zeros((n, n))  # predecessors
        Q = np.zeros((n,))
        q = n - 1  # order of non-increasing distance

        G1 = G.copy()
        V = [u]
        while True:
            S[V] = 0  # distance u->V is now permanent
            G1[:, V] = 0  # no in-edges as already shortest
            for v in V:
                Q[q] = v
                q -= 1
                W, = np.where(G1[v, :])  # neighbors of v
                for w in W:
                    Duw = D[v] + G1[v, w]  # path length to be tested
                    if Duw < D[w]:  # if new u->w shorter than old
                        D[w] = Duw
                        NP[w] = NP[v]  # NP(u->w) = NP of new path
                        P[w, :] = 0
                        P[w, v] = 1  # v is the only predecessor
                    elif Duw == D[w]:  # if new u->w equal to old
                        NP[w] += NP[v]  # NP(u->w) sum of old and new
                        P[w, v] = 1  # v is also predecessor

            if D[S].size == 0:
                break  # all nodes were reached
            if np.isinf(np.min(D[S])):  # some nodes cannot be reached
                Q[:q + 1], = np.where(np.isinf(D))  # these are first in line
                break
            V, = np.where(D == np.min(D[S]))

        DP = np.zeros((n,))
        for w in Q[:n - 1]:
            BC[w] += DP[w]
            for v in np.where(P[w, :])[0]:
                DP[v] += (1 + DP[w]) * NP[v] / NP[w]

    return BC


def diversity_coef_sign(W, ci):
    '''
    The Shannon-entropy based diversity coefficient measures the diversity
    of intermodular connections of individual nodes and ranges from 0 to 1.

    Parameters
    ----------
    W : NxN np.ndarray
        undirected connection matrix with positive and negative weights
    ci : Nx1 np.ndarray
        community affiliation vector

    Returns
    -------
    Hpos : Nx1 np.ndarray
        diversity coefficient based on positive connections
    Hneg : Nx1 np.ndarray
        diversity coefficient based on negative connections
    '''
    n = len(W)  # number of nodes

    _, ci = np.unique(ci, return_inverse=True)
    ci += 1

    m = np.max(ci)  # number of modules

    def entropy(w_):
        S = np.sum(w_, axis=1)  # strength
        Snm = np.zeros((n, m))  # node-to-module degree
        for i in xrange(m):
            Snm[:, i] = np.sum(w_[:, ci == i + 1], axis=1)
        pnm = Snm / (np.tile(S, (m, 1)).T)
        pnm[np.isnan(pnm)] = 0
        pnm[np.logical_not(pnm)] = 1
        return -np.sum(pnm * np.log(pnm), axis=1) / np.log(m)

<<<<<<< HEAD
    #explicitly ignore compiler warning for division by zero
    with np.errstate(invalid='ignore'):
        Hpos=entropy(W*(W>0))
        Hneg=entropy(-W*(W<0))
=======
    Hpos = entropy(W * (W > 0))
    Hneg = entropy(-W * (W < 0))

    return Hpos, Hneg
>>>>>>> 627b4dfa


def edge_betweenness_bin(G):
    '''
    Edge betweenness centrality is the fraction of all shortest paths in
    the network that contain a given edge. Edges with high values of
    betweenness centrality participate in a large number of shortest paths.

    Parameters
    ----------
    A : NxN np.ndarray
        binary directed/undirected connection matrix

    Returns
    -------
    EBC : NxN np.ndarray
        edge betweenness centrality matrix
    BC : Nx1 np.ndarray
        node betweenness centrality vector

    Notes
    -----
    Betweenness centrality may be normalised to the range [0,1] as
    BC/[(N-1)(N-2)], where N is the number of nodes in the network.
    '''
    n = len(G)
    BC = np.zeros((n,))  # vertex betweenness
    EBC = np.zeros((n, n))  # edge betweenness

    for u in xrange(n):
        D = np.zeros((n,))
        D[u] = 1  # distance from u
        NP = np.zeros((n,))
        NP[u] = 1  # number of paths from u
        P = np.zeros((n, n))  # predecessors
        Q = np.zeros((n,))
        q = n - 1  # order of non-increasing distance

        Gu = G.copy()
        V = np.array([u])
        while V.size:
            Gu[:, V] = 0  # remove remaining in-edges
            for v in V:
                Q[q] = v
                q -= 1
                W, = np.where(Gu[v, :])  # neighbors of V
                for w in W:
                    if D[w]:
                        NP[w] += NP[v]  # NP(u->w) sum of old and new
                        P[w, v] = 1  # v is a predecessor
                    else:
                        D[w] = 1
                        NP[w] = NP[v]  # NP(u->v) = NP of new path
                        P[w, v] = 1  # v is a predecessor
            V, = np.where(np.any(Gu[V, :], axis=0))

        if np.any(np.logical_not(D)):  # if some vertices unreachable
            Q[:q], = np.where(np.logical_not(D))  # ...these are first in line

        DP = np.zeros((n,))				# dependency
        for w in Q[:n - 1]:
            BC[w] += DP[w]
            for v in np.where(P[w, :])[0]:
                DPvw = (1 + DP[w]) * NP[v] / NP[w]
                DP[v] += DPvw
                EBC[v, w] += DPvw

    return EBC, BC


def edge_betweenness_wei(G):
    '''
    Edge betweenness centrality is the fraction of all shortest paths in
    the network that contain a given edge. Edges with high values of
    betweenness centrality participate in a large number of shortest paths.

    Parameters
    ----------
    L : NxN np.ndarray
        directed/undirected weighted connection matrix

    Returns
    -------
    EBC : NxN np.ndarray
        edge betweenness centrality matrix
    BC : Nx1 np.ndarray
        nodal betweenness centrality vector

    Notes
    -----
    The input matrix must be a connection-length matrix, typically
        obtained via a mapping from weight to length. For instance, in a
        weighted correlation network higher correlations are more naturally
        interpreted as shorter distances and the input matrix should
        consequently be some inverse of the connectivity matrix.
    Betweenness centrality may be normalised to the range [0,1] as
        BC/[(N-1)(N-2)], where N is the number of nodes in the network.
    '''
    n = len(G)
    BC = np.zeros((n,))  # vertex betweenness
    EBC = np.zeros((n, n))  # edge betweenness

    for u in xrange(n):
        D = np.tile(np.inf, n)
        D[u] = 0  # distance from u
        NP = np.zeros((n,))
        NP[u] = 1  # number of paths from u
        S = np.ones((n,), dtype=bool)  # distance permanence
        P = np.zeros((n, n))  # predecessors
        Q = np.zeros((n,))
        q = n - 1  # order of non-increasing distance

        G1 = G.copy()
        V = [u]
        while True:
            S[V] = 0  # distance u->V is now permanent
            G1[:, V] = 0  # no in-edges as already shortest
            for v in V:
                Q[q] = v
                q -= 1
                W, = np.where(G1[v, :])  # neighbors of v
                for w in W:
                    Duw = D[v] + G1[v, w]  # path length to be tested
                    if Duw < D[w]:  # if new u->w shorter than old
                        D[w] = Duw
                        NP[w] = NP[v]  # NP(u->w) = NP of new path
                        P[w, :] = 0
                        P[w, v] = 1  # v is the only predecessor
                    elif Duw == D[w]:  # if new u->w equal to old
                        NP[w] += NP[v]  # NP(u->w) sum of old and new
                        P[w, v] = 1  # v is also a predecessor

            if D[S].size == 0:
                break  # all nodes reached, or
            if np.isinf(np.min(D[S])):  # some cannot be reached
                Q[:q], = np.where(np.isinf(D))  # these are first in line
                break
            V, = np.where(D == np.min(D[S]))

        DP = np.zeros((n,))  # dependency
        for w in Q[:n - 1]:
            BC[w] += DP[w]
            for v in np.where(P[w, :])[0]:
                DPvw = (1 + DP[w]) * NP[v] / NP[w]
                DP[v] += DPvw
                EBC[v, w] += DPvw

    return EBC, BC


def eigenvector_centrality_und(CIJ):
    '''
    Eigenector centrality is a self-referential measure of centrality:
    nodes have high eigenvector centrality if they connect to other nodes
    that have high eigenvector centrality. The eigenvector centrality of
    node i is equivalent to the ith element in the eigenvector
    corresponding to the largest eigenvalue of the adjacency matrix.

    Parameters
    ----------
    CIJ : NxN np.ndarray
        binary/weighted undirected adjacency matrix

    v : Nx1 np.ndarray
        eigenvector associated with the largest eigenvalue of the matrix
    '''
    from scipy import linalg

    n = len(CIJ)
    vals, vecs = linalg.eig(CIJ)
    i = np.argmax(vals)
    return np.abs(vecs[:, i])


def erange(CIJ):
    '''
    Shortcuts are central edges which significantly reduce the
    characteristic path length in the network.

    Parameters
    ----------
    CIJ : NxN np.ndarray
        binary directed connection matrix

    Returns
    -------
    Erange : NxN np.ndarray
        range for each edge, i.e. the length of the shortest path from i to j
        for edge c(i,j) after the edge has been removed from the graph
    eta : float
        average range for the entire graph
    Eshort : NxN np.ndarray
        entries are ones for shortcut edges
    fs : float
        fractions of shortcuts in the graph

    Follows the treatment of 'shortcuts' by Duncan Watts
    '''
    N = len(CIJ)
    K = np.size(np.where(CIJ)[1])
    Erange = np.zeros((N, N))
    i, j = np.where(CIJ)

    for c in xrange(len(i)):
        CIJcut = CIJ.copy()
        CIJcut[i[c], j[c]] = 0
        R, D = reachdist(CIJcut)
        Erange[i[c], j[c]] = D[i[c], j[c]]

    # average range (ignore Inf)
    eta = (np.sum(Erange[np.logical_and(Erange > 0, Erange < np.inf)]) /
           len(Erange[np.logical_and(Erange > 0, Erange < np.inf)]))

    # Original entries of D are ones, thus entries of Erange
    # must be two or greater.
    # If Erange(i,j) > 2, then the edge is a shortcut.
    # 'fshort' is the fraction of shortcuts over the entire graph.

    Eshort = Erange > 2
    fs = len(np.where(Eshort)) / K

    return Erange, eta, Eshort, fs


def flow_coef_bd(CIJ):
    '''
    Computes the flow coefficient for each node and averaged over the
    network, as described in Honey et al. (2007) PNAS. The flow coefficient
    is similar to betweenness centrality, but works on a local
    neighborhood. It is mathematically related to the clustering
    coefficient  (cc) at each node as, fc+cc <= 1.

    Parameters
    ----------
    CIJ : NxN np.ndarray
        binary directed connection matrix

    Returns
    -------
    fc : Nx1 np.ndarray
        flow coefficient for each node
    FC : float
        average flow coefficient over the network
    total_flo : int
        number of paths that "flow" across the central node
    '''
    N = len(CIJ)

    fc = np.zeros((N,))
    total_flo = np.zeros((N,))
    max_flo = np.zeros((N,))

    # loop over nodes
    for v in xrange(N):
        # find neighbors - note: both incoming and outgoing connections
        nb, = np.where(CIJ[v, :] + CIJ[:, v].T)
        fc[v] = 0
        if np.where(nb)[0].size:
            CIJflo = -CIJ[np.ix_(nb, nb)]
            for i in xrange(len(nb)):
                for j in xrange(len(nb)):
                    if CIJ[nb[i], v] and CIJ[v, nb[j]]:
                        CIJflo[i, j] += 1
            total_flo[v] = np.sum(
                (CIJflo == 1) * np.logical_not(np.eye(len(nb))))
            max_flo[v] = len(nb) * len(nb) - len(nb)
            fc[v] = total_flo[v] / max_flo[v]

    fc[np.isnan(fc)] = 0
    FC = np.mean(fc)

    return fc, FC, total_flo


def kcoreness_centrality_bd(CIJ):
    '''
    The k-core is the largest subgraph comprising nodes of degree at least
    k. The coreness of a node is k if the node belongs to the k-core but
    not to the (k+1)-core. This function computes k-coreness of all nodes
    for a given binary directed connection matrix.

    Parameters
    ----------
    CIJ : NxN np.ndarray
        binary directed connection matrix

    Returns
    -------
    coreness : Nx1 np.ndarray
        node coreness
    kn : int
        size of k-core
    '''
    N = len(CIJ)

    coreness = np.zeros((N,))
    kn = np.zeros((N,))

    for k in xrange(N):
        CIJkcore, kn[k] = kcore_bd(CIJ, k)
        ss = np.sum(CIJkcore, axis=0) > 0
        coreness[ss] = k

    return coreness, kn


def kcoreness_centrality_bu(CIJ):
    '''
    The k-core is the largest subgraph comprising nodes of degree at least
    k. The coreness of a node is k if the node belongs to the k-core but
    not to the (k+1)-core. This function computes the coreness of all nodes
    for a given binary undirected connection matrix.

    Parameters
    ----------
    CIJ : NxN np.ndarray
        binary undirected connection matrix

    Returns
    -------
    coreness : Nx1 np.ndarray
        node coreness
    kn : int
        size of k-core
    '''
    N = len(CIJ)

    # determine if the network is undirected -- if not, compute coreness
    # on the corresponding undirected network
    CIJund = CIJ + CIJ.T
    if np.any(CIJund > 1):
        CIJ = np.array(CIJund > 0, dtype=float)

    coreness = np.zeros((N,))
    kn = np.zeros((N,))
    for k in xrange(N):
        CIJkcore, kn[k] = kcore_bu(CIJ, k)
        ss = np.sum(CIJkcore, axis=0) > 0
        coreness[ss] = k

    return coreness, kn


def module_degree_zscore(W, ci, flag=0):
    '''
    The within-module degree z-score is a within-module version of degree
    centrality.

    Parameters
    ----------
    W : NxN np.narray
        binary/weighted directed/undirected connection matrix
    ci : Nx1 np.array_like
        community affiliation vector
    flag : int
        Graph type. 0: undirected graph (default)
                    1: directed graph in degree
                    2: directed graph out degree
                    3: directed graph in and out degree

    Returns
    -------
    Z : Nx1 np.ndarray
        within-module degree Z-score
    '''
    _, ci = np.unique(ci, return_inverse=True)
    ci += 1

    if flag == 2:
        W = W.copy()
        W = W.T
    elif flag == 3:
        W = W.copy()
        W = W + W.T

    n = len(W)
    Z = np.zeros((n,))  # number of vertices
    for i in xrange(1, int(np.max(ci) + 1)):
        Koi = np.sum(W[np.ix_(ci == i, ci == i)], axis=1)
        Z[np.where(ci == i)] = (Koi - np.mean(Koi)) / np.std(Koi)

    Z[np.where(np.isnan(Z))] = 0
    return Z


def pagerank_centrality(A, d, falff=None):
    '''
    The PageRank centrality is a variant of eigenvector centrality. This
    function computes the PageRank centrality of each vertex in a graph.

    Formally, PageRank is defined as the stationary distribution achieved
    by instantiating a Markov chain on a graph. The PageRank centrality of
    a given vertex, then, is proportional to the number of steps (or amount
    of time) spent at that vertex as a result of such a process.

    The PageRank index gets modified by the addition of a damping factor,
    d. In terms of a Markov chain, the damping factor specifies the
    fraction of the time that a random walker will transition to one of its
    current state's neighbors. The remaining fraction of the time the
    walker is restarted at a random vertex. A common value for the damping
    factor is d = 0.85.

    Parameters
    ----------
    A : NxN np.narray
        adjacency matrix
    d : float
        damping factor (see description)
    falff : Nx1 np.ndarray | None
        Initial page rank probability, non-negative values. Default value is
        None. If not specified, a naive bayesian prior is used.

    Returns
    -------
    r : Nx1 np.ndarray
        vectors of page rankings

    Notes
    -----
    Note: The algorithm will work well for smaller matrices (number of
    nodes around 1000 or less)
    '''
    from scipy import linalg

    N = len(A)
    if falff is None:
        norm_falff = np.ones((N,)) / N
    else:
        norm_falff = falff / np.sum(falff)

    deg = np.sum(A, axis=0)
    deg[deg == 0] = 1
    D1 = np.diag(1 / deg)
    B = np.eye(N) - d * np.dot(A, D1)
    b = (1 - d) * norm_falff
    r = linalg.solve(B, b)
    r /= np.sum(r)
    return r


def participation_coef(W, ci, degree='undirected'):
    '''
    Participation coefficient is a measure of diversity of intermodular
    connections of individual nodes.

    Parameters
    ----------
    W : NxN np.ndarray
        binary/weighted directed/undirected connection matrix
    ci : Nx1 np.ndarray
        community affiliation vector
    degree : str
        Flag to describe nature of graph 'undirected': For undirected graphs
                                         'in': Uses the in-degree
                                         'out': Uses the out-degree

    Returns
    -------
    P : Nx1 np.ndarray
        participation coefficient
    '''
    if degree == 'in':
        W = W.T

    _, ci = np.unique(ci, return_inverse=True)
    ci += 1

    n = len(W)  # number of vertices
    Ko = np.sum(W, axis=1)  # (out) degree
    Gc = np.dot((W != 0), np.diag(ci))  # neighbor community affiliation
    Kc2 = np.zeros((n,))  # community-specific neighbors

    for i in xrange(1, int(np.max(ci)) + 1):
        Kc2 += np.square(np.sum(W * (Gc == i), axis=1))

    P = np.ones((n,)) - Kc2 / np.square(Ko)
    # P=0 if for nodes with no (out) neighbors
    P[np.where(np.logical_not(Ko))] = 0

    return P


def participation_coef_sign(W, ci):
    '''
    Participation coefficient is a measure of diversity of intermodular
    connections of individual nodes.

    Parameters
    ----------
    W : NxN np.ndarray
        undirected connection matrix with positive and negative weights
    ci : Nx1 np.ndarray
        community affiliation vector

    Returns
    -------
    Ppos : Nx1 np.ndarray
        participation coefficient from positive weights
    Pneg : Nx1 np.ndarray
        participation coefficient from negative weights
    '''
    _, ci = np.unique(ci, return_inverse=True)
    ci += 1

    n = len(W)  # number of vertices

    def pcoef(W_):
        S = np.sum(W_, axis=1)  # strength
        # neighbor community affil.
        Gc = np.dot(np.logical_not(W_ == 0), np.diag(ci))
        Sc2 = np.zeros((n,))

        for i in xrange(1, int(np.max(ci) + 1)):
            Sc2 += np.square(np.sum(W_ * (Gc == i), axis=1))

        P = np.ones((n,)) - Sc2 / np.square(S)
        P[np.where(np.isnan(P))] = 0
        P[np.where(np.logical_not(P))] = 0  # p_ind=0 if no (out)neighbors
        return P

<<<<<<< HEAD
    #explicitly ignore compiler warning for division by zero
    with np.errstate(invalid='ignore'):
        Ppos=pcoef(W*(W>0))
        Pneg=pcoef(-W*(W<0))
=======
    Ppos = pcoef(W * (W > 0))
    Pneg = pcoef(-W * (W < 0))
>>>>>>> 627b4dfa

    return Ppos, Pneg


def subgraph_centrality(CIJ):
    '''
    The subgraph centrality of a node is a weighted sum of closed walks of
    different lengths in the network starting and ending at the node. This
    function returns a vector of subgraph centralities for each node of the
    network.

    Parameters
    ----------
    CIJ : NxN np.ndarray
        binary adjacency matrix

    Cs : Nx1 np.ndarray
        subgraph centrality
    '''
    from scipy import linalg

    vals, vecs = linalg.eig(CIJ)  # compute eigendecomposition
    # lambdas=np.diag(vals)
    # compute eigenvector centr.
    Cs = np.real(np.dot(vecs * vecs, np.exp(vals)))
    return Cs  # imaginary part from precision error<|MERGE_RESOLUTION|>--- conflicted
+++ resolved
@@ -172,18 +172,12 @@
         pnm[np.logical_not(pnm)] = 1
         return -np.sum(pnm * np.log(pnm), axis=1) / np.log(m)
 
-<<<<<<< HEAD
     #explicitly ignore compiler warning for division by zero
     with np.errstate(invalid='ignore'):
-        Hpos=entropy(W*(W>0))
-        Hneg=entropy(-W*(W<0))
-=======
-    Hpos = entropy(W * (W > 0))
-    Hneg = entropy(-W * (W < 0))
+        Hpos = entropy(W * (W > 0))
+        Hneg = entropy(-W * (W < 0))
 
     return Hpos, Hneg
->>>>>>> 627b4dfa
-
 
 def edge_betweenness_bin(G):
     '''
@@ -703,18 +697,12 @@
         P[np.where(np.logical_not(P))] = 0  # p_ind=0 if no (out)neighbors
         return P
 
-<<<<<<< HEAD
     #explicitly ignore compiler warning for division by zero
     with np.errstate(invalid='ignore'):
-        Ppos=pcoef(W*(W>0))
-        Pneg=pcoef(-W*(W<0))
-=======
-    Ppos = pcoef(W * (W > 0))
-    Pneg = pcoef(-W * (W < 0))
->>>>>>> 627b4dfa
+        Ppos = pcoef(W * (W > 0))
+        Pneg = pcoef(-W * (W < 0))
 
     return Ppos, Pneg
-
 
 def subgraph_centrality(CIJ):
     '''
